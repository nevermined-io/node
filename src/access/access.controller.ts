import { Body, Controller, Get, Param, Post, Req, Response, StreamableFile } from "@nestjs/common";
import { ApiBearerAuth, ApiOperation, ApiProperty, ApiResponse, ApiTags } from "@nestjs/swagger";
import { Request } from '../common/helpers/request.interface';
import { Nevermined } from '@nevermined-io/nevermined-sdk-js'
import { config } from '../config'
import { IsNumber, IsString } from "class-validator";
import { Public } from "../common/decorators/auth.decorator";
import { downloadAsset, getAssetUrl, validateAgreement } from '../common/helpers/agreement';
export class AccessResult {
  res: string
}

<<<<<<< HEAD
const FILECOIN_GATEWAY = ''

async function downloadAsset(did: string, index: number, res: any): Promise<StreamableFile> {
  const nevermined = await Nevermined.getInstance(config)
  // get url for DID
  const asset = await nevermined.assets.resolve(did)
  const service = asset.findServiceByType('metadata')
  const file_attributes = service.attributes.main.files[index]
  const content_type = file_attributes.contentType
  const auth_method = asset.findServiceByType('authorization').service || 'RSAES-OAEP'
  if (auth_method === 'RSAES-OAEP') {
    let filelist = JSON.parse(await decrypt(service.attributes.encryptedFiles, 'PSK-RSA'))
    // download url or what?
    let url: string = filelist[index].url
    // for filecoin, replace protocol with gateway
    if (url.startsWith('cid://')) {
      url = url.replace('cid://', FILECOIN_GATEWAY)
    } else if (url.startsWith('ipfs://')) {
      url = url.replace('ipfs://', FILECOIN_GATEWAY)
    }
    let filename = url.split("/").slice(-1)[0]
    let contents: Buffer = await download(url)
    res.set({
      'Content-Type': content_type,
      'Content-Disposition': `attachment;filename=${filename}`,
    });
    return new StreamableFile(contents)
  }
  throw new BadRequestException()
}

=======
>>>>>>> fa6fe7e1
export class TransferDto {
  @ApiProperty({
    description: 'The agreement for NFT transfer',
    example: '0x...'
  })
  @IsString()
  agreementId: string;

  @ApiProperty({
    description: 'NFT holder address',
    example: '0x...'
  })
  @IsString()
  nftHolder: string;

  @ApiProperty({
    description: 'NFT receiver address',
    example: '0x...'
  })
  @IsString()
  nftReceiver: string;

  @ApiProperty({
    description: 'Number of NFTs to transfer',
    example: '1'
  })
  @IsNumber()
  nftAmount: number;
}

@ApiTags('Access')
@Controller()
export class AccessController {
  @Get('access/:agreement_id/:index')
  @ApiOperation({
    description: 'Access asset',
    summary: 'Public',
  })
  @ApiResponse({
    status: 200,
    description: 'Return the url of asset',
    type: AccessResult,
  })
  @ApiBearerAuth('Authorization')
  async doAccess(
    @Req() req: Request<unknown>,
    @Response({ passthrough: true }) res,
    @Param('index') index: number,
  ): Promise<StreamableFile> {
    return await downloadAsset(req.user.did, index, res)
  }

  @Get('access-proof/:agreement_id/:index')
  @ApiOperation({
    description: 'Access asset w/ DTP proof',
    summary: 'Public',
  })
  @ApiResponse({
    status: 200,
    description: 'Return the url of asset',
    type: AccessResult,
  })
  @ApiBearerAuth('Authorization')
  async doAccessProof(
    @Req() req: Request<unknown>,
    @Response({ passthrough: true }) res,
    @Param('index') index: number,
  ): Promise<string> {
    return (await getAssetUrl(req.user.did, index)).url
  }

  @Get('nft-access/:agreement_id/:index')
  @ApiOperation({
    description: 'Access asset',
    summary: 'Public',
  })
  @ApiResponse({
    status: 200,
    description: 'Return the url of asset',
    type: AccessResult,
  })
  @ApiBearerAuth('Authorization')
  async doNftAccess(
    @Req() req: Request<unknown>,
    @Response({ passthrough: true }) res,
    @Param('index') index: number,
  ): Promise<StreamableFile> {
    return await downloadAsset(req.user.did, index, res)
  }

  @Post('nft-transfer')
  @ApiOperation({
    description: 'Access asset',
    summary: 'Public',
  })
  @Public()
  @ApiResponse({
    status: 200,
    description: 'Return the url of asset',
  })
  async doNftTransfer(@Body() transferData: TransferDto): Promise<string> {
    console.log('going to transfer', transferData)
    const nevermined = await Nevermined.getInstance(config)
    const params = nevermined.keeper.templates.nftSalesTemplate.params(transferData.nftReceiver, transferData.nftAmount, transferData.nftHolder)
    const conditions = [
      {name: 'lock', fulfill: false},
      {name: 'transfer', fulfill: true, delegate: true, condition: nevermined.keeper.conditions.transferNftCondition},
      {name: 'escrow', fulfill: true, condition: nevermined.keeper.conditions.escrowPaymentCondition},
    ]
    const agreement_id = transferData.agreementId
    const agreement = await nevermined.keeper.agreementStoreManager.getAgreement(agreement_id)
    await validateAgreement({
      nevermined,
      agreement_id,
      did: agreement.did,
      params,
      template: nevermined.keeper.templates.nftSalesTemplate,
      conditions,
    })
    console.log('fulfilled agreement')
    return 'success'
  }

  @Get('download/:index')
  @ApiOperation({
    description: 'Download asset',
    summary: 'Public',
  })
  @ApiResponse({
    status: 200,
    description: 'Return the url of asset',
    type: AccessResult,
  })
  @ApiBearerAuth('Authorization')
  async doDownload(
    @Req() req: Request<unknown>,
    @Response({ passthrough: true }) res,
    @Param('index') index: number,
  ): Promise<StreamableFile> {
    return await downloadAsset(req.user.did, index, res)
  }
}
<|MERGE_RESOLUTION|>--- conflicted
+++ resolved
@@ -10,40 +10,6 @@
   res: string
 }
 
-<<<<<<< HEAD
-const FILECOIN_GATEWAY = ''
-
-async function downloadAsset(did: string, index: number, res: any): Promise<StreamableFile> {
-  const nevermined = await Nevermined.getInstance(config)
-  // get url for DID
-  const asset = await nevermined.assets.resolve(did)
-  const service = asset.findServiceByType('metadata')
-  const file_attributes = service.attributes.main.files[index]
-  const content_type = file_attributes.contentType
-  const auth_method = asset.findServiceByType('authorization').service || 'RSAES-OAEP'
-  if (auth_method === 'RSAES-OAEP') {
-    let filelist = JSON.parse(await decrypt(service.attributes.encryptedFiles, 'PSK-RSA'))
-    // download url or what?
-    let url: string = filelist[index].url
-    // for filecoin, replace protocol with gateway
-    if (url.startsWith('cid://')) {
-      url = url.replace('cid://', FILECOIN_GATEWAY)
-    } else if (url.startsWith('ipfs://')) {
-      url = url.replace('ipfs://', FILECOIN_GATEWAY)
-    }
-    let filename = url.split("/").slice(-1)[0]
-    let contents: Buffer = await download(url)
-    res.set({
-      'Content-Type': content_type,
-      'Content-Disposition': `attachment;filename=${filename}`,
-    });
-    return new StreamableFile(contents)
-  }
-  throw new BadRequestException()
-}
-
-=======
->>>>>>> fa6fe7e1
 export class TransferDto {
   @ApiProperty({
     description: 'The agreement for NFT transfer',
@@ -145,7 +111,7 @@
     description: 'Return the url of asset',
   })
   async doNftTransfer(@Body() transferData: TransferDto): Promise<string> {
-    console.log('going to transfer', transferData)
+    // console.log('going to transfer', transferData)
     const nevermined = await Nevermined.getInstance(config)
     const params = nevermined.keeper.templates.nftSalesTemplate.params(transferData.nftReceiver, transferData.nftAmount, transferData.nftHolder)
     const conditions = [
