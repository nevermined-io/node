import { 
  BadRequestException,
  Body, 
  Controller,
  Get, 
  NotFoundException, 
  Param, 
  Post, 
  Req, 
  Response, 
  StreamableFile, 
  UploadedFile, 
  UseInterceptors 
} from "@nestjs/common";
import { ApiBearerAuth, ApiOperation, ApiResponse, ApiTags } from "@nestjs/swagger";
import { Request } from '../common/helpers/request.interface';
import { Public } from "../common/decorators/auth.decorator";
import { FileInterceptor } from "@nestjs/platform-express";
import crypto from 'crypto';
import { aes_encryption_256 } from "@nevermined-io/nevermined-sdk-dtp/dist/utils";
import { ValidationParams } from "@nevermined-io/nevermined-sdk-js/dist/node/ddo/Service";
import BigNumber from "@nevermined-io/nevermined-sdk-js/dist/node/utils/BigNumber";
import { NeverminedService } from '../shared/nevermined/nvm.service';
import { Logger } from '../shared/logger/logger.service';
import { TransferDto } from "./dto/transfer";
import { UploadDto } from "./dto/upload";
import { UploadResult } from "./dto/upload-result";
import { AgreementData } from "@nevermined-io/nevermined-sdk-js/dist/node/keeper/contracts/managers";

@ApiTags('Access')
@Controller()
export class AccessController {

  constructor(private nvmService: NeverminedService) {}

  @Get('access/:agreement_id/:index')
  @ApiOperation({
    description: 'Access asset',
    summary: 'Public',
  })
  @ApiResponse({
    status: 200,
    description: 'Return the url of asset',
    type: StreamableFile,
  })
  @ApiBearerAuth('Authorization')
  async doAccess(
    @Req() req: Request<unknown>,
    @Response({ passthrough: true }) res,
    @Param('index') index: number,
  ): Promise<StreamableFile|string> {
<<<<<<< HEAD
    if (!req.user.did) {
      throw new BadRequestException('DID not specified');
    }
    return await this.nvmService.downloadAsset(req.user.did, index, res);
=======
    return await this.nvmService.downloadAsset(req.user.did, index, res, req.user.address);
>>>>>>> a6a08fa6
  }

  @Get('nft-access/:agreement_id/:index')
  @ApiOperation({
    description: 'Access asset',
    summary: 'Public',
  })
  @ApiResponse({
    status: 200,
    description: 'Return the url of asset',
    type: StreamableFile,
  })
  @ApiBearerAuth('Authorization')
  async doNftAccess(
    @Req() req: Request<unknown>,
    @Response({ passthrough: true }) res,
    @Param('index') index: number,
  ): Promise<StreamableFile|string> {
    return await this.nvmService.downloadAsset(req.user.did, index, res, req.user.address);
  }

  @Post('nft-transfer')
  @ApiOperation({
    description: 'Access asset',
    summary: 'Public',
  })
  @Public()
  @ApiResponse({
    status: 200,
    description: 'Return "success" if transfer worked',
  })
  async doNftTransfer(@Body() transferData: TransferDto, @Req() req: Request<unknown>): Promise<string> {
    Logger.debug(`Transferring NFT with agreement ${transferData.agreementId}`);
    const nevermined = this.nvmService.getNevermined();
    let agreement: AgreementData;
    try {
      agreement = await nevermined.keeper.agreementStoreManager.getAgreement(transferData.agreementId);
    } catch (e) {
      Logger.error(`Error resolving agreement ${transferData.agreementId}`);
      throw new NotFoundException(`Agreement ${transferData.agreementId} not found`);
    }
    if (!agreement) {
      Logger.error(`Agreement ${transferData.agreementId} not found`);
      throw new NotFoundException(`Agreement ${transferData.agreementId} not found`);
    }
    const params: ValidationParams = {
      consumer_address: transferData.nftReceiver,
      did: agreement.did,
      agreement_id: transferData.agreementId,
      nft_amount: BigNumber.from(transferData.nftAmount || '0'),
      buyer: (req.user || {}).buyer,
    };
    const plugin = nevermined.assets.servicePlugin['nft-sales'];
    const [from] = await nevermined.accounts.list();
    await plugin.process(params, from, undefined);
    return 'success';
  }

  @Get('download/:index')
  @ApiOperation({
    description: 'Download asset',
    summary: 'Public',
  })
  @ApiResponse({
    status: 200,
    description: 'Return the asset',
    type: StreamableFile,
  })
  @ApiBearerAuth('Authorization')
  async doDownload(
    @Req() req: Request<unknown>,
    @Response({ passthrough: true }) res,
    @Param('index') index: number,
  ): Promise<StreamableFile|string> {
<<<<<<< HEAD
    if (!req.user.did) {
      throw new BadRequestException('DID not specified');
    }
    return await this.nvmService.downloadAsset(req.user.did, index, res);
=======
    return await this.nvmService.downloadAsset(req.user.did, index, res, req.user.address);
>>>>>>> a6a08fa6
  }

  @Post('upload/:backend')
  @ApiOperation({
    description: 'Access asset',
    summary: 'Public',
  })
  @Public()
  @UseInterceptors(FileInterceptor('file'))
  @ApiResponse({
    status: 200,
    description: 'Return the url of asset',
  })
  async doUpload(@Body() uploadData: UploadDto, @Param('backend') backend: string, @UploadedFile() file: Express.Multer.File): Promise<UploadResult> {
    if (!file) {
      throw new BadRequestException('No file in request');
    }
    let data = file.buffer;
    if (uploadData.encrypt) {
      // generate password
      Logger.debug(`Uploading with password, filename ${file.filename}`);
      const password = crypto.randomBytes(32).toString('base64url');
      data = Buffer.from(aes_encryption_256(data, password));
      if (backend === 's3') {
        const url = await this.nvmService.uploadS3(data, file.filename);
        return { url, password };
      } else if (backend === 'filecoin') {
        const url = await this.nvmService.uploadFilecoin(data, file.filename);
        return { url, password };
      }
    }
    if (backend === 's3') {
      const url = await this.nvmService.uploadS3(data, file.filename);
      return { url };
    } else if (backend === 'filecoin') {
      const url = await this.nvmService.uploadFilecoin(data, file.filename);
      return { url };
    }
  }

}
<|MERGE_RESOLUTION|>--- conflicted
+++ resolved
@@ -49,14 +49,10 @@
     @Response({ passthrough: true }) res,
     @Param('index') index: number,
   ): Promise<StreamableFile|string> {
-<<<<<<< HEAD
     if (!req.user.did) {
       throw new BadRequestException('DID not specified');
     }
-    return await this.nvmService.downloadAsset(req.user.did, index, res);
-=======
     return await this.nvmService.downloadAsset(req.user.did, index, res, req.user.address);
->>>>>>> a6a08fa6
   }
 
   @Get('nft-access/:agreement_id/:index')
@@ -131,14 +127,10 @@
     @Response({ passthrough: true }) res,
     @Param('index') index: number,
   ): Promise<StreamableFile|string> {
-<<<<<<< HEAD
     if (!req.user.did) {
       throw new BadRequestException('DID not specified');
     }
-    return await this.nvmService.downloadAsset(req.user.did, index, res);
-=======
     return await this.nvmService.downloadAsset(req.user.did, index, res, req.user.address);
->>>>>>> a6a08fa6
   }
 
   @Post('upload/:backend')
