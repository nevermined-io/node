import { ValidationPipe } from '@nestjs/common';
import { NestFactory, Reflector } from '@nestjs/core';
import { NestExpressApplication } from '@nestjs/platform-express';
import { DocumentBuilder, SwaggerModule } from '@nestjs/swagger';
import { ApplicationModule } from './app.module';
import { ConfigService } from './shared/config/config.service';
import { Logger } from './shared/logger/logger.service';
<<<<<<< HEAD
import info from '../package.json';
import { JwtAuthGuard } from './auth/jwt-auth.guard';
=======
>>>>>>> 5b4110ab

const bootstrap = async () => {
  const logger = new Logger(bootstrap.name);

  const app = await NestFactory.create<NestExpressApplication>(ApplicationModule, { cors: true, logger });
  app.enable('trust proxy');
  app.useGlobalPipes(new ValidationPipe());
  app.useLogger(app.get(Logger));
  app.useGlobalGuards(new JwtAuthGuard(new Reflector()));

  const PORT = app.get<ConfigService>(ConfigService).get<number>('server.port');
  const API_VERSION = app.get<ConfigService>(ConfigService).get<string>('API_VERSION');

  const options = new DocumentBuilder().setTitle('Marketplace API').setVersion(API_VERSION).build();
  const document = SwaggerModule.createDocument(app, options);

  SwaggerModule.setup('api/v1/docs', app, document);

  await app.listen(PORT);
  logger.log({ message: 'server started 🚀', port: PORT, url: `http://localhost:${PORT}/api` });
};

bootstrap().catch((reason) => Logger.error(reason));<|MERGE_RESOLUTION|>--- conflicted
+++ resolved
@@ -5,11 +5,7 @@
 import { ApplicationModule } from './app.module';
 import { ConfigService } from './shared/config/config.service';
 import { Logger } from './shared/logger/logger.service';
-<<<<<<< HEAD
-import info from '../package.json';
 import { JwtAuthGuard } from './auth/jwt-auth.guard';
-=======
->>>>>>> 5b4110ab
 
 const bootstrap = async () => {
   const logger = new Logger(bootstrap.name);
