--- conflicted
+++ resolved
@@ -10,21 +10,6 @@
 require('js-yaml')
 
 export type WorkflowStatus = {
-<<<<<<< HEAD
-    status: string
-    startedAt: string
-    finishedAt: string
-    did: string
-    pods: PodStatus[]
-  }
-
-export type PodStatus = {
-    podName: string
-    status: string
-    startedAt: string
-    finishedAt: string
-  }
-=======
   status: string
   startedAt: string
   finishedAt: string
@@ -38,7 +23,6 @@
   startedAt: string
   finishedAt: string
 }
->>>>>>> 2f33b790
 
 @Injectable()
 export class ComputeService {
@@ -50,22 +34,10 @@
     if (!this.networkName)
       this.networkName = await this.nvmService.getNevermined().keeper.getNetworkName()
 
-<<<<<<< HEAD
-readExample(): any {
-    Logger.error("reading example")
-    const templatePath = path.join(__dirname, '/', '../../argo-workflows-templates/test-workflow.yaml')
-    const templateContent = readFileSync(templatePath, 'utf8');
-
-    return yaml.load(templateContent); 
- }
-
- async createWorkflowStatus(responseBody: any, workflowID: string): Promise<WorkflowStatus> {
-=======
     return this.networkName
   }
 
   async createWorkflowStatus(responseBody: any, workflowID: string): Promise<WorkflowStatus> {
->>>>>>> 2f33b790
     const result: WorkflowStatus = {
       startedAt: 'null',
       finishedAt: 'null',
@@ -100,15 +72,9 @@
           pods.push(podStatus)
         }
       })
-<<<<<<< HEAD
 
       result.pods = pods
 
-=======
-
-      result.pods = pods
-
->>>>>>> 2f33b790
       if (result.status === 'Succeeded') {
         const query = {
           nested: {
@@ -132,14 +98,6 @@
 
     return result
   }
-<<<<<<< HEAD
-
-
- private readWorkflowTemplate(): any  {
-    
-    const templatePath = path.join(__dirname, '/', '../../argo-workflows-templates/nvm-compute-template.yaml');
-    const templateContent = readFileSync(templatePath, 'utf8');
-=======
 
   private readWorkflowTemplate(): any {
     const templatePath = path.join(
@@ -148,7 +106,6 @@
       '../../argo-workflows-templates/nvm-compute-template.yaml',
     )
     const templateContent = readFileSync(templatePath, 'utf8')
->>>>>>> 2f33b790
 
     return yaml.load(templateContent)
   }
@@ -220,103 +177,7 @@
       providerPassword = this.configService.computeConfig().compute_provider_password
     }
 
-    
-    let providerKey = this.configService.cryptoConfig().provider_key
-    let providerPassword =  this.configService.cryptoConfig().provider_password
-
-    if (this.configService.computeConfig().compute_provider_keyfile){
-        providerKey = this.configService.computeConfig().compute_provider_key
-        providerPassword = this.configService.computeConfig().compute_provider_password
-    }
-
     return [
-<<<<<<< HEAD
-            {
-                name: "volume",
-                value: "/data"
-            },
-            {
-                name: "provider_key_file",
-                value: providerKey
-            },
-            {
-                name: "provider_password",
-                value: providerPassword
-            },
-            {
-                name: "marketplace_api_url",
-                value: gethLocal?`http://${this.configService.computeConfig().gethlocal_host_name}:3100`:this.configService.nvm().marketplaceUri
-            },
-            {
-                name: "web3_provider_url",
-                value: gethLocal?`http://${this.configService.computeConfig().gethlocal_host_name}:8545`:this.configService.nvm().web3ProviderUri
-            },
-            {
-                name: "node_address",
-                value: this.configService.nvm().neverminedNodeAddress
-            },
-            {
-                name: "node_url",
-                value: gethLocal?`http://${this.configService.computeConfig().gethlocal_host_name}:8030`:this.configService.nvm().neverminedNodeUri
-            },
-            {
-                name: "workflow_did",
-                value: workflowDdo.id
-            },
-            {
-                name: "consumer_address",
-                value: consumerAddress
-            },
-            {
-                name: "minio_host",
-                value: gethLocal?`${this.configService.computeConfig().gethlocal_host_name}`:this.configService.computeConfig().minio_host
-            },
-            {
-                name: "minio_port",
-                value: this.configService.computeConfig().minio_port
-            },
-            {
-                name: "minio_access_key",
-                value: this.configService.computeConfig().minio_access_key
-            },
-            {
-                name: "minio_secret_key",
-                value: this.configService.computeConfig().minio_secret_key
-            },
-            {
-                name: "minio_bucket_prefix",
-                value: "pod-publishing-"
-            },
-            {
-                name: "transformation_container_image",
-                value: `${image}:${tag}`
-            },
-            {
-                name: "transformation_arguments",
-                value: args
-            },
-            {
-                name: "artifacts_folder",
-                value: "/artifacts"
-            },
-            {
-                name: "input_dir",
-                value: "inputs"
-            },
-            {
-                name: "output_dir",
-                value: "outputs"
-            },
-            {
-                name: "transformations_dir",
-                value: "transformations"
-            },
-            {
-                name: "verbose",
-                value: "true"
-            }
-    ];
-=======
       {
         name: 'volume',
         value: '/data',
@@ -410,6 +271,5 @@
         value: 'true',
       },
     ]
->>>>>>> 2f33b790
   }
 }