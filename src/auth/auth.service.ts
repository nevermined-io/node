--- conflicted
+++ resolved
@@ -10,10 +10,7 @@
   zeroX,
   BabyjubPublicKey,
   Logger,
-<<<<<<< HEAD
-=======
   Account,
->>>>>>> 8cc66248
   Babysig,
 } from '@nevermined-io/nevermined-sdk-js'
 import { NeverminedService } from '../shared/nevermined/nvm.service'
