--- conflicted
+++ resolved
@@ -9,11 +9,8 @@
 import { EncryptModule } from './encrypt/encrypt.module';
 import { AccessModule } from './access/access.module';
 import { NeverminedModule } from './shared/nevermined/nvm.module';
-<<<<<<< HEAD
 import { ComputeModule } from './compute/compute.module';
-=======
 import { HttpLoggerMiddleware } from './common/middlewares/http-logger/http-logger.middleware';
->>>>>>> 6e497054
 
 @Module({
   imports: [
