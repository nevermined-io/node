--- conflicted
+++ resolved
@@ -110,14 +110,11 @@
       if (result === AssetResult.URL) {
         return url
       }
-<<<<<<< HEAD
-=======
       if (dtp && !url.startsWith('cid://') && !url.startsWith('http')) {
         Logger.error(`password should be returned as URL ${url}`)
         throw new BadRequestException(`URL for did ${did} not found`)
       }
       Logger.debug(`Serving URL ${url}`)
->>>>>>> 02fe9138
 
       // If filename is on the ddo we will use that by default
       let filename: string
