--- conflicted
+++ resolved
@@ -120,19 +120,13 @@
         this.config.cryptoConfig().provider_password,
       )
 
-<<<<<<< HEAD
-      const signer = providerAccount.getAccountSigner()
-      const kernelClient = await createEcdsaKernelAccountClient({
-        chain: this.nevermined.client.chain,
-=======
-      const signer = privateKeyToAccount(providerAccount.privateKey as `0x${string}`)
-
-      const kernelClient: KernelAccountClient<any, any, any> = await createEcdsaKernelAccountClient({
-        chain: this.nevermined.keeper.client.chain,
->>>>>>> e63e9049
-        projectId: projectId,
-        signer,
-      })
+      const kernelClient: KernelAccountClient<any, any, any> = await createEcdsaKernelAccountClient(
+        {
+          chain: this.nevermined.keeper.client.chain,
+          projectId: projectId,
+          signer: providerAccount,
+        },
+      )
       return kernelClient.account
     }
   }
