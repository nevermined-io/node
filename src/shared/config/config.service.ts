/* eslint @typescript-eslint/no-var-requires: 0 */
/* eslint @typescript-eslint/no-unsafe-assignment: 0 */
/* eslint @typescript-eslint/no-unsafe-argument: 0 */
import * as Joi from 'joi';
import { get as loGet } from 'lodash';
import { Logger } from '../logger/logger.service';

export interface EnvConfig {
  [key: string]: string;
}

const configProfile = require('../../../config');

const DOTENV_SCHEMA = Joi.object({
  NODE_ENV: Joi.string().valid('development', 'production', 'test', 'provision').default('development'),
  JWT_SECRET_KEY: Joi.string().required().error(new Error('JWT_SECRET_KEY is required!')),
<<<<<<< HEAD
  API_VERSION: Joi.string().required().error(new Error('API_VERSION is required')),
=======
  API_VERSION: Joi.string().default('v1'),
>>>>>>> ea7d6fa0
  server: Joi.object({
    port: Joi.number().default(3000),
  }),
  elasticsearch: Joi.object({
    node: Joi.string().default('http://localhost:9200'),
    auth: Joi.object({
      username: Joi.string().required().error(new Error('CLUSTER_NAME is required!')),
<<<<<<< HEAD
      password: Joi.string().required().error(new Error('ELASTIC_PASSWORD is required!')),
=======
      password: Joi.string(),
>>>>>>> ea7d6fa0
    }).error(new Error('auth of elasticsearch need to be set')),
  })
    .required()
    .error(new Error('The config of elasticsearch need to be set')),
<<<<<<< HEAD
  assetIndex: Joi.string(),
=======
>>>>>>> ea7d6fa0
});

type DotenvSchemaKeys =
  | 'NODE_ENV'
  | 'API_VERSION'
  | 'server.port'
  | 'database.url'
  | 'JWT_SECRET_KEY'
  | 'security.enableHttpsRedirect'
  | 'elasticsearch.node'
  | 'elasticsearch.auth.username'
  | 'elasticsearch.auth.password'
  | 'assetIndex';

export class ConfigService {
  private readonly envConfig: EnvConfig;

  constructor() {
    this.envConfig = this.validateInput(configProfile);
  }

  get<T>(path: DotenvSchemaKeys): T | undefined {
    return loGet(this.envConfig, path) as unknown as T | undefined;
  }

  private validateInput(envConfig: EnvConfig): EnvConfig {
    const { error, value: validatedEnvConfig } = DOTENV_SCHEMA.validate(envConfig, {
      allowUnknown: true,
      stripUnknown: true,
    });
    if (error) {
      Logger.error('Missing configuration please provide followed variable!\n\n', 'ConfigService');
      Logger.error(error.message, 'ConfigService');
      process.exit(2);
    }
    return validatedEnvConfig as EnvConfig;
  }
}<|MERGE_RESOLUTION|>--- conflicted
+++ resolved
@@ -14,11 +14,7 @@
 const DOTENV_SCHEMA = Joi.object({
   NODE_ENV: Joi.string().valid('development', 'production', 'test', 'provision').default('development'),
   JWT_SECRET_KEY: Joi.string().required().error(new Error('JWT_SECRET_KEY is required!')),
-<<<<<<< HEAD
-  API_VERSION: Joi.string().required().error(new Error('API_VERSION is required')),
-=======
   API_VERSION: Joi.string().default('v1'),
->>>>>>> ea7d6fa0
   server: Joi.object({
     port: Joi.number().default(3000),
   }),
@@ -26,19 +22,11 @@
     node: Joi.string().default('http://localhost:9200'),
     auth: Joi.object({
       username: Joi.string().required().error(new Error('CLUSTER_NAME is required!')),
-<<<<<<< HEAD
-      password: Joi.string().required().error(new Error('ELASTIC_PASSWORD is required!')),
-=======
       password: Joi.string(),
->>>>>>> ea7d6fa0
     }).error(new Error('auth of elasticsearch need to be set')),
   })
     .required()
     .error(new Error('The config of elasticsearch need to be set')),
-<<<<<<< HEAD
-  assetIndex: Joi.string(),
-=======
->>>>>>> ea7d6fa0
 });
 
 type DotenvSchemaKeys =
