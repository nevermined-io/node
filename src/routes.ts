--- conflicted
+++ resolved
@@ -5,13 +5,8 @@
 import { UserProfileModule } from './user-profiles/user-profile.module';
 
 export const routes: Routes = [
-<<<<<<< HEAD
-    { path: '/api/v1/ugc/bookmarks', module: BookmarkModule },
-    { path: '/api/v1/metadata/assets', module: AssetModule },
-    { path: '/api/v1/auth', module: AuthModule },
-=======
   { path: '/api/v1/ugc/bookmarks', module: BookmarkModule },
   { path: '/api/v1/metadata/assets', module: AssetModule },
   { path: '/api/v1/metadata/profiles', module: UserProfileModule },
->>>>>>> 3fffd7c1
+  { path: '/api/v1/auth', module: AuthModule },
 ];