--- conflicted
+++ resolved
@@ -26,13 +26,8 @@
     "@nestjs/platform-express": "^8.4.1",
     "@nestjs/swagger": "^5.2.0",
     "@nestjs/typeorm": "^8.0.3",
-<<<<<<< HEAD
     "@nevermined-io/argo-workflows-api": "^0.1.3",
-    "@nevermined-io/nevermined-sdk-dtp": "^0.1.1",
-    "@nevermined-io/nevermined-sdk-js": "^0.25.1",
-=======
     "@nevermined-io/nevermined-sdk-dtp": "0.2.2",    
->>>>>>> 28b26b9b
     "@sideway/address": "^4.1.3",
     "@sideway/formula": "^3.0.0",
     "@sideway/pinpoint": "^2.0.0",
