--- conflicted
+++ resolved
@@ -45,11 +45,7 @@
     "lodash": "^4.17.21",
     "moment": "^2.24.0",
     "moment-timezone": "^0.5.27",
-<<<<<<< HEAD
     "nest-router": "^1.0.9",
-=======
-    "nest-router": "1.0.9",
->>>>>>> 3c2f0dc8
     "reflect-metadata": "0.1.13",
     "rxjs": "^7.5.4",
     "swagger-ui-express": "^4.3.0",
@@ -62,7 +58,6 @@
     "@faker-js/faker": "^6.0.0-beta.0",
     "@nestjs/cli": "^8.2.2",
     "@nestjs/testing": "^8.4.0",
-    "@types/hapi__joi": "^17.1.8",
     "@types/jest": "^27.4.1",
     "@types/jsonwebtoken": "^8.5.8",
     "@types/lodash": "^4.14.179",
@@ -74,10 +69,6 @@
     "eslint-plugin-import": "^2.25.4",
     "eslint-plugin-jsdoc": "^38.0.3",
     "eslint-plugin-prefer-arrow": "^1.2.3",
-<<<<<<< HEAD
-=======
-    "faker": "^6.6.6",
->>>>>>> 3c2f0dc8
     "jest": "^27.5.1",
     "jest-date-mock": "^1.0.8",
     "lint-staged": "^12.3.5",
