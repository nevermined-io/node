{
  "name": "node-ts",
  "version": "1.0.0-rc6",
  "description": "Nevermined Node",
  "main": "main.ts",
  "scripts": {
    "build": "tsc -p tsconfig.build.json",
    "lint": "eslint ./",
    "clean": "rm -rf ./dist/ ./doc/ ./.nyc_output",
    "lint:fix": "yarn run lint -- --fix",
    "format:check": "yarn prettier --check src scripts",
    "format:fix": "yarn prettier --check src scripts -w",
    "setup:dev": "cp ./config/local.js.sample ./config/local.js && cp .env.sample .env",
    "prebuild": "rm -rf ./dist && mkdir ./dist && cp -r ./config ./dist/config && cp -r ./argo-workflows-templates ./dist/argo-workflows-templates && cp package.json ./dist",
    "prestart": "yarn run build",
    "start": "node -r dotenv/config dist/src/main.js",
    "start:prod": "node -r dotenv/config dist/src/main.js",
    "dev": "./node_modules/.bin/ts-node-dev -r dotenv/config --respawn src/main",
    "test": "jest ./src --setupFiles dotenv/config",
    "test:cov": "jest ./src --setupFiles dotenv/config --coverage",
    "integration": "jest ./integration --setupFiles dotenv/config",
    "integration:cov": "jest ./integration --setupFiles dotenv/config --coverage"
  },
  "dependencies": {
    "@nestjs/axios": "^1.0.0",
    "@nestjs/common": "^8.4.5",
    "@nestjs/core": "^8.4.5",
    "@nestjs/jwt": "^8.0.1",
    "@nestjs/passport": "^8.2.1",
    "@nestjs/platform-express": "^8.4.5",
    "@nestjs/swagger": "^5.2.0",
    "@nestjs/typeorm": "^8.0.3",
    "@nevermined-io/argo-workflows-api": "^0.1.3",
    "@nevermined-io/nevermined-sdk-dtp": "0.3.0-rc13",
    "@nevermined-io/nevermined-sdk-js": "1.0.0-rc16",
    "@nevermined-io/passport-nevermined": "^0.1.1",
    "@sideway/address": "^4.1.3",
    "@sideway/formula": "^3.0.0",
    "@sideway/pinpoint": "^2.0.0",
    "@types/multer": "^1.4.7",
    "@types/node-rsa": "^1.1.1",
    "aws-sdk": "^2.1190.0",
    "axios": "^1.1.3",
    "cache-manager": "^3.6.0",
    "class-transformer": "0.5.1",
    "class-validator": "^0.13.2",
    "cli-color": "^2.0.1",
    "dotenv": "^16.0.0",
    "eciesjs": "^0.3.15",
    "ethers": "^5.6.3",
    "fetch-blob": "^3.2.0",
    "form-data": "^4.0.0",
    "formdata-polyfill": "^4.0.10",
    "ipfs-http-client-lite": "^0.3.0",
    "joi": "^17.6.0",
<<<<<<< HEAD
    "jose": "^4.6.0",
=======
    "jose": "^4.11.2",
>>>>>>> c55cf9bb
    "js-yaml": "4.1.0",
    "jsonwebtoken": "^8.5.1",
    "lodash": "^4.17.21",
    "moment": "^2.24.0",
    "moment-timezone": "^0.5.27",
    "nest-router": "^1.0.9",
    "node-rsa": "^1.1.1",
    "passport": "^0.5.2",
    "passport-jwt": "^4.0.0",
    "passport-local": "^1.0.0",
    "reflect-metadata": "0.1.13",
    "rxjs": "^7.5.7",
    "swagger-ui-express": "^4.3.0",
    "ts-node": "^10.8.1",
    "tsconfig-paths": "^3.13.0",
    "typescript": "^4.7.3"
  },
  "devDependencies": {
    "@faker-js/faker": "^6.0.0-beta.0",
    "@golevelup/ts-jest": "0.3.4",
    "@nestjs/cli": "^8.2.2",
    "@nestjs/testing": "^8.4.0",
    "@types/jest": "^29.2.3",
    "@types/jsonwebtoken": "^8.5.8",
    "@types/lodash": "^4.14.179",
    "@types/node": "^17.0.21",
    "@types/passport-jwt": "^3.0.6",
    "@types/passport-local": "^1.0.34",
    "@types/supertest": "^2.0.11",
    "@types/uuid": "^8.3.4",
    "@typescript-eslint/eslint-plugin": "^5.16.0",
    "@typescript-eslint/parser": "^5.16.0",
    "aws-sdk-mock": "^5.8.0",
    "eslint": "^8.11.0",
    "eslint-config-nevermined": "^0.2.0",
    "eslint-config-next": "^12.3.1",
    "eslint-config-prettier": "^8.5.0",
    "eslint-plugin-import": "^2.26.0",
    "eslint-plugin-jsdoc": "^39.3.6",
    "eslint-plugin-prefer-arrow": "^1.2.3",
    "jest": "^29.3.1",
    "jest-date-mock": "^1.0.8",
    "lint-staged": "^12.3.5",
    "prettier": "^2.5.1",
    "prettier-package-json": "^2.7.0",
    "supertest": "^6.2.2",
    "ts-jest": "^29.0.3",
    "ts-node-dev": "^2.0.0",
    "tslint-config-prettier": "^1.18.0",
    "tslint-to-eslint-config": "^2.12.3",
    "uuid": "^8.3.2"
  },
  "resolutions": {
    "@nevermined-io/nevermined-sdk-js": "1.0.0-rc15"
  },
  "lint-staged": {
    "src/**/*.{js,json}": [
      "prettier --write",
      "git add"
    ],
    "src/**/*.ts": [
      "tslint --project tsconfig.json",
      "prettier --write",
      "git add"
    ]
  },
  "jest": {
    "moduleFileExtensions": [
      "js",
      "json",
      "ts"
    ],
    "setupFiles": [
      "jest-date-mock"
    ],
    "roots": [
      "src",
      "integration"
    ],
    "testRegex": ".spec.ts$",
    "transform": {
      "^.+\\.(t|j)s$": "ts-jest"
    },
    "collectCoverageFrom": [
      "**/*.(t|j)s"
    ],
    "coverageDirectory": "../coverage",
    "testEnvironment": "node"
  },
  "author": "Nevermined",
  "license": "Apache-2.0"
}<|MERGE_RESOLUTION|>--- conflicted
+++ resolved
@@ -53,11 +53,7 @@
     "formdata-polyfill": "^4.0.10",
     "ipfs-http-client-lite": "^0.3.0",
     "joi": "^17.6.0",
-<<<<<<< HEAD
-    "jose": "^4.6.0",
-=======
     "jose": "^4.11.2",
->>>>>>> c55cf9bb
     "js-yaml": "4.1.0",
     "jsonwebtoken": "^8.5.1",
     "lodash": "^4.17.21",
