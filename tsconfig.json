--- conflicted
+++ resolved
@@ -1,12 +1,6 @@
 {
   "compilerOptions": {
-<<<<<<< HEAD
-    "strict": true,
-    "moduleResolution": "node",
-    "module": "ES2022",
-=======
     "module": "CommonJS",
->>>>>>> e63e9049
     "declaration": true,
     "noImplicitAny": false,
     "removeComments": true,
