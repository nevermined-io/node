--- conflicted
+++ resolved
@@ -17,13 +17,8 @@
         yarn
     - name: Compile and lint
       run: |
-<<<<<<< HEAD
-        yarn build
-        yarn lint
-=======
         yarn run build
         yarn run lint
->>>>>>> 6bdc117f
     - name: Setup NVM
       run: |
         docker login -u ${{ secrets.NEVERMINED_DOCKER_USERNAME }} -p ${{ secrets.NEVERMINED_DOCKER_TOKEN}}
@@ -52,15 +47,9 @@
         export NO_GRAPH=true
         export SEED_WORDS="taxi music thumb unique chat sand crew more leg another off lamp"
         export PROVIDER_PASSWORD=secret
-<<<<<<< HEAD
-        yarn setup:dev
-        # HDWalletProvider keeps jest from exiting
-        yarn test:cov -- --forceExit
-=======
         yarn run setup:dev
         # HDWalletProvider keeps jest from exiting
         yarn run test:cov -- --forceExit
->>>>>>> 6bdc117f
     - name: Start gateway
       run: |
         export PROVIDER_KEYFILE=accounts/provider.json
@@ -76,10 +65,6 @@
         export SEED_WORDS="taxi music thumb unique chat sand crew more leg another off lamp"
         export PROVIDER_PASSWORD=secret
         export ESTUARY_TOKEN="EST651aa3a7-4756-4bd9-a563-1cdd54229f64ARY"
-<<<<<<< HEAD
-        yarn start &
-    - name: Get SDK
-=======
         yarn run start &
     - uses: actions/checkout@v3
       with:
@@ -103,7 +88,6 @@
         ref: feat/service-refactor
         token: ${{ secrets.API_TOKEN_GITHUB }}
     - name: Run tests from SDK
->>>>>>> 6bdc117f
       run: |
         cd sdk-js
         yarn
